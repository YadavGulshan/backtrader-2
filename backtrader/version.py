--- conflicted
+++ resolved
@@ -22,8 +22,4 @@
                         unicode_literals)
 
 
-<<<<<<< HEAD
-__version__ = '1.1.18.88'
-=======
-__version__ = '1.1.19.88'
->>>>>>> b8543980
+__version__ = '1.1.19.88'